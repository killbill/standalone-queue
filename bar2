--- conflicted
+++ resolved
@@ -1,5 +1,2 @@
-<<<<<<< HEAD
-=======
 bar
->>>>>>> c76df549
 bar